--- conflicted
+++ resolved
@@ -39,13 +39,23 @@
     expect(ob2).toBe(ob)
   })
 
-<<<<<<< HEAD
   it('create on null', function () {
     // on null
     var obj = Object.create(null)
     obj.a = {}
     obj.b = {}
-=======
+    var ob = Observer.create(obj)
+    expect(ob instanceof Observer).toBe(true)
+    expect(ob.value).toBe(obj)
+    expect(obj.__ob__).toBe(ob)
+    // should've walked children
+    expect(obj.a.__ob__ instanceof Observer).toBe(true)
+    expect(obj.b.__ob__ instanceof Observer).toBe(true)
+    // should return existing ob on already observed objects
+    var ob2 = Observer.create(obj)
+    expect(ob2).toBe(ob)
+  })
+
   it('create on already observed object', function () {
     var previousConvertAllProperties = config.convertAllProperties
     config.convertAllProperties = true
@@ -66,19 +76,10 @@
       }
     })
 
->>>>>>> 7fa6faa4
-    var ob = Observer.create(obj)
-    expect(ob instanceof Observer).toBe(true)
-    expect(ob.value).toBe(obj)
-    expect(obj.__ob__).toBe(ob)
-<<<<<<< HEAD
-    // should've walked children
-    expect(obj.a.__ob__ instanceof Observer).toBe(true)
-    expect(obj.b.__ob__ instanceof Observer).toBe(true)
-    // should return existing ob on already observed objects
-    var ob2 = Observer.create(obj)
-    expect(ob2).toBe(ob)
-=======
+    var ob = Observer.create(obj)
+    expect(ob instanceof Observer).toBe(true)
+    expect(ob.value).toBe(obj)
+    expect(obj.__ob__).toBe(ob)
 
     getCount = 0
     // Each read of 'a' should result in only one get underlying get call
@@ -125,9 +126,11 @@
     expect(ob2).toBe(ob)
 
     // since there is no setter, you shouldn't be able to write to it
-    expect(function () {
+    // PhantomJS throws when a property with no setter is set
+    // but other real browsers don't
+    try {
       obj.a = 101
-    }).toThrow()
+    } catch (e) {}
     expect(obj.a).toBe(123)
 
     config.convertAllProperties = previousConvertAllProperties
@@ -185,7 +188,6 @@
     expect(obj.__ob__).toBe(ob)
 
     config.convertAllProperties = previousConvertAllProperties
->>>>>>> 7fa6faa4
   })
 
   it('create on array', function () {
